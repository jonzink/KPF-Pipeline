--- conflicted
+++ resolved
@@ -272,26 +272,6 @@
         Returns:
             fits.hdulist: Original FITS.hdulist but with FFI extension(s) filled
         """
-<<<<<<< HEAD
-        channels,channel_keys,channel_rows,channel_cols,channel_exts=self.ref_output
-        l0_obj = self.rawfile
-        frames_data = []
-        for ext in channel_exts:
-            data = l0_obj[ext]
-            frames_data.append(data)
-        frames_data = np.array(frames_data)
-
-        #full_frame_images=[]
-        for frame in range(len(self.ffi_exts)):
-            single_frame_data = np.array_split(frames_data,len(self.ffi_exts))[frame]
-            full_frame_img = self.run_oscan_subtraction(single_frame_data,channels,channel_keys,channel_rows,channel_cols,channel_exts)        
-            #full_frame_images.append(full_frame_img)
-            l0_obj[self.ffi_exts[frame]] = full_frame_img
-            
-        if self.quicklook == True:
-            qlp = self.quicklook_raw_plots(l0_obj)
-
-=======
         if self.data_type == 'KPF':
             channels,channel_keys,channel_rows,channel_cols,channel_exts=self.ref_output
             l0_obj = self.rawfile
@@ -306,8 +286,9 @@
                 full_frame_img = self.run_oscan_subtraction(single_frame_data,channels,channel_keys,channel_rows,channel_cols,channel_exts)        
                 #full_frame_images.append(full_frame_img)
                 l0_obj[self.ffi_exts[frame]] = full_frame_img
+            if self.quicklook == True:
+                qlp = self.quicklook_raw_plots(l0_obj)
         if self.data_type == 'NEID':
             l0_obj = self.rawfile
             #no overscan or image to assemble at the moment
->>>>>>> 54ef103d
         return Arguments(l0_obj)