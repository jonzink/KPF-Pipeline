--- conflicted
+++ resolved
@@ -158,24 +158,16 @@
         self.logger.info('Loading config from: {}'.format(self.config_path))
 
         # Order trace algorithm setup
-<<<<<<< HEAD
-        self.alg = OptimalExtractionAlg(self.input_flat.data, self.input_spectrum.data,
-                                        self.input_spectrum.header['PRIMARY'],
-                                        self.input_flat.ORDER_TRACE_RESULT,
+        self.alg = OptimalExtractionAlg(self.input_flat.data,
                                         self.input_flat.header['PRIMARY'],
-                                        config=self.config, logger=self.logger)
-=======
-        self.alg = OptimalExtractionAlg(self.input_flat.data,
-                                        self.input_flat.header['DATA'],
                                         self.input_spectrum.data,
-                                        self.input_spectrum.header['DATA'] if self.input_spectrum is not None else None,
+                                        self.input_spectrum.header['PRIMARY'] if self.input_spectrum is not None else None,
                                         self.input_flat.extensions['ORDER_TRACE_RESULT'],
-                                        self.input_flat.header['ORDER_TRACE_RESULT'],
+                                        self.input_flat.header['PRIMARY'],
                                         config=self.config, logger=self.logger,
                                         rectification_method=self.rectification_method,
                                         extraction_method=self.extraction_method,
                                         clip_file=self.clip_file)
->>>>>>> 5b07717e
 
     def _pre_condition(self) -> bool:
         """
@@ -183,11 +175,7 @@
         """
         # input argument must be KPF0
         success = isinstance(self.input_flat, KPF0) and isinstance(self.input_spectrum, KPF0) and \
-<<<<<<< HEAD
             'ORDER_TRACE_RESULT' in self.input_flat.extensions
-=======
-                  'ORDER_TRACE_RESULT' in self.input_flat.extension
->>>>>>> 5b07717e
 
         return success
 
