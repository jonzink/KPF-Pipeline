from modules.order_trace.src.order_trace import OrderTrace
from modules.spectral_extraction.src.order_rectification import OrderRectification
from modules.spectral_extraction.src.spectral_extraction import SpectralExtraction
from modules.radial_velocity.src.radial_velocity_init import RadialVelocityInit
from modules.radial_velocity.src.radial_velocity import RadialVelocity
from modules.radial_velocity.src.radial_velocity_reweighting_ref import RadialVelocityReweightingRef
from modules.radial_velocity.src.radial_velocity_reweighting import RadialVelocityReweighting
from modules.ca_hk.src.ca_hk_extraction import CaHKExtraction
from modules.quicklook.src.quick_prim import Quicklook
from modules.Utils.string_proc import str_replace
from modules.Utils.string_proc import date_from_kpffile
from modules.Utils.data_handler import ExtCopy
from modules.Utils.data_handler import FromCSV
from modules.Utils.data_handler import GetHeaderValue
from modules.Utils.data_handler import SelectObs
from modules.Utils.orientation_ref_reader import OrientationReference
from modules.Utils.overscan_subtract import OverscanSubtraction
from modules.image_processing.src.image_process import ImageProcessing

do_l0_to_2d = config.ARGUMENT.do_l0_to_2d
do_order_trace = config.ARGUMENT.do_order_trace
do_spectral_extraction = config.ARGUMENT.do_spectral_extraction
do_rv = config.ARGUMENT.do_rv
do_rv_reweighting = config.ARGUMENT.do_rv_reweighting
do_hk = config.ARGUMENT.do_hk
do_qlp = config.ARGUMENT.do_qlp

data_type = config.ARGUMENT.data_type
overwrite = config.ARGUMENT.overwrite

do_sp_wavecopy = config.ARGUMENT.do_wavecopy_in_sp
do_rv_wavecopy = not do_sp_wavecopy

lev0_file_path = ""
lev1_file_path = ""

# do L0->2D conversion for watch mode
if context.watch and do_l0_to_2d:
<<<<<<< HEAD
=======
        channel_orientation_ref_path_red = KPFPIPE_TEST_DATA + config.WATCHFOR_L0.channel_orientation_ref_path_red
        channel_orientation_ref_path_green = KPFPIPE_TEST_DATA + config.WATCHFOR_L0.channel_orientation_ref_path_green
        pl_overscan_reg_red = config.WATCHFOR_L0.pl_overscan_reg_red
        srl_overscan_reg_red = config.WATCHFOR_L0.srl_overscan_reg_red
        pl_overscan_reg_green = config.WATCHFOR_L0.pl_overscan_reg_green
        srl_overscan_reg_green = config.WATCHFOR_L0.srl_overscan_reg_green
        overscan_method = config.WATCHFOR_L0.overscan_method
        order = config.WATCHFOR_L0.overscan_order
        oscan_clip = config.WATCHFOR_L0.overscan_clip
        lev0_ffi_ext_red = config.WATCHFOR_L0.lev0_ffi_ext_red
        lev0_ffi_ext_green = config.WATCHFOR_L0.lev0_ffi_ext_green
        prescan_reg = config.WATCHFOR_L0.prescan_reg
        gain_key = config.WATCHFOR_L0.gain_keyword
        masterbias_path = config.WATCHFOR_L0.masterbias_path
        quicklook = config.WATCHFOR_L0.quicklook

        search_string = config.WATCHFOR_L0.input_dir + context.date_dir + '/*.fits'

>>>>>>> 7f0a114c
        invoke_subrecipe("./recipes/watchfor_kpf_l0.recipe")

if context.watch:
	sel_obsid = context.date_dir
	file_path = context.file_path

	# do spectral extraction if 2D data is made after watching L0
	if 'L0' in file_path:
		lev0_file_path = str_replace(file_path, 'L0', '2D')
		lev1_file_path = str_replace(file_path, 'L0', 'L1')
		do_order_trace = False
		do_spectral_extraction = True
		do_rv = True
		# do_rv_reweighting = True

	# do spectral extraction if 2D data is watched
	if '2D' in file_path:
		lev0_file_path = file_path
		lev1_file_path = str_replace(file_path, '2D', 'L1')
		do_order_trace = False
		do_spectral_extraction = True
		do_rv = True
		# do_rv_reweighting = True

	# do rv if L1 data is watched
	if 'L1' in file_path:
		lev1_file_path = file_path
		lev0_file_path = str_replace(file_path, 'L1', '2D')
		do_order_trace = False
		do_spectral_extraction = False
		do_rv = True
		# do_rv_reweighting = True

else:
	sel_obsid = context.date_dir
	file_path = context.file_path

	# if not including 2D or L1, do as what cfg sets.
	# if including 2D, do l0->l1->l2
	if '2D' in file_path:
		do_order_trace = False
		do_spectral_extraction = True
		do_rv = True
		# do_rv_reweighting = True

	# if including L1, do l1->l2
	if 'L1' in file_path:
		do_order_trace = False
		do_spectral_extraction = False
		do_rv = True
		# do_rv_reweighting = True

	# if doing reweighted L2
	if 'L2' in file_path:
		do_order_trace = False
		do_spectral_extraction = False
		do_rv = False
		# do_rv_reweighting = True

date_dir = sel_obsid + '/'

flat_file_pattern = config.ARGUMENT.flat_file

date_dir_flat = date_from_kpffile(flat_file_pattern)
date_dir_flat = date_dir_flat + '/'

output_dir = config.ARGUMENT.output_dir
input_2d_dir = config.ARGUMENT.input_dir_root + date_dir
input_2d_dir_flat = config.ARGUMENT.input_dir_root + date_dir_flat
test_data_dir = output_dir + "masters/"

ccd_list = config.ARGUMENT.ccd_list
lev1_stem_suffix = config.ARGUMENT.output_lev1_suffix
lev2_stem_suffix = config.ARGUMENT.output_lev2_suffix

poly_degree = config.ARGUMENT.fitting_poly_degree
ccd_idx=config.ARGUMENT.ccd_idx

start_order= config.ARGUMENT.start_order
rect_method = config.ARGUMENT.rectification_method
extract_method = config.ARGUMENT.extraction_method
orderlet_names = config.ARGUMENT.orderlet_names

wls_list = config.ARGUMENT.wls_fits
wave_fits = []
for wls in wls_list:
	wave_fits = wave_fits + [output_dir + wls]


reweighting_method = config.ARGUMENT.reweighting_method
data_ext_rv = config.ARGUMENT.orderlet_names_rv
ccf_ext_names = config.ARGUMENT.ccf_ext
rv_ext = config.ARGUMENT.rv_ext

flat_rect = '_'+rect_method
data_row_range = [0, -1]
data_col_range = [0, -1]
origin = [data_col_range[0], data_row_range[0]]

fits_ext = '.fits'
csv_ext = '.csv'

## for order trace
# order trace I/O
lev0_flat_pattern = input_2d_dir_flat + flat_file_pattern + fits_ext
output_order_trace = output_dir + config.ARGUMENT.output_trace + date_dir_flat

## for spectral extraction
# spectra extraction I/O
# a single watched L0 file or a group of lev0 files
if lev0_file_path:
    lev0_science_pattern = lev0_file_path
else:
    lev0_science_pattern = input_2d_dir + '*' + fits_ext
output_extraction = output_dir + config.ARGUMENT.output_extraction + date_dir

# only need it when rect_method != norect
if rect_method != 'norect':
	output_clip = output_extraction + config.ARGUMENT.output_clip + rect_method + '/'
else:
	output_clip = None
orders_per_ccd = config.ARGUMENT.orders_per_ccd

## for rv
# rv I/O, cheek if single L1 file is watched
if lev1_file_path:
	input_lev1_pattern = lev1_file_path
else:
	input_lev1_pattern = output_extraction + '*' + lev1_stem_suffix + fits_ext
output_rv = output_dir + config.ARGUMENT.output_rv + date_dir
output_rv_rw = output_rv + config.ARGUMENT.output_rv_reweighting
bc_path = output_dir + config.ARGUMENT.output_barycorr
wave_to_ext = config.ARGUMENT.wave_to_ext
lev2_pattern = output_rv + '*' + lev2_stem_suffix + fits_ext

## for ca_hk
# path to ouput L1 containing ca_hk extraction
output_hk_dir = output_dir + "ca_hk/"

# path containing L0 with ca_hk data, the L0 data sample is temporarily put at output_dir+'ca_hk/'
input_hk_pattern = lev0_science_pattern

# path containing ca_hk trace file and wavelength table => masters/
input_hk_data_dir = output_dir

hk_fiber_list = config.ARGUMENT.hk_fiber_list
hk_spec_exts = config.ARGUMENT.hk_extract_exts
hk_wave_exts = config.ARGUMENT.hk_wave_exts
hk_trace_table = input_hk_data_dir + config.ARGUMENT.hk_trace_path

hk_wavelength_csvs = config.ARGUMENT.hk_wavelength_path
hk_wavelength_tables = []
for hk_w in hk_wavelength_csvs:
	hk_wavelength_tables = hk_wavelength_tables + [input_hk_data_dir + hk_w]

## for qlp
output_qlp =  output_dir + config.ARGUMENT.output_qlp + date_dir
end_of_night_summary = False

input_flat_file = lev0_flat_pattern
_, short_flat_file = split(input_flat_file)
flat_stem, flat_ext = splitext(short_flat_file)

trace_list = []
b_all_traces = False
lev0_flat_rect = None

if do_order_trace:
	# for input_flat_file in find_files(lev0_flat_pattern):
	flat_data = None

	if exists(input_flat_file):
		flat_data = kpf0_from_fits(input_flat_file)
		b_all_traces = True

		for idx in ccd_idx:
			ccd = ccd_list[idx]
			output_lev0_trace_csv = output_order_trace + flat_stem + '_' + ccd + csv_ext
			trace_list = trace_list + [output_lev0_trace_csv]
			if not exists(output_lev0_trace_csv):
				order_result_data = OrderTrace(flat_data, data_extension=ccd,
					result_path=output_lev0_trace_csv, is_output_file=True,
					data_col_range=data_col_range, data_row_range=data_row_range,
					fitting_poly_degree=poly_degree)
			b_all_traces = b_all_traces and exists(output_lev0_trace_csv)

	output_lev0_flat_rect = output_order_trace + flat_stem + flat_rect + fits_ext
	lev0_flat_rect = flat_data

	# generate rectification result to flat level0 to avoid repeating the same process in
	# SpectralExtraction
	if not exists(output_lev0_flat_rect):
                # if do rectification, starting from flat file
		b_lev0_rect = lev0_flat_rect != None and b_all_traces
		if b_lev0_rect:
			for idx in ccd_idx:
				ccd = ccd_list[idx]
				# no clip file if rect_method is norect, or
				# it is output_clip + flat_stem + '_' + ccd
				clip_file = None
				trace_file = trace_list[idx]

				if b_lev0_rect:
					lev0_flat_rect = OrderRectification(None, lev0_flat_rect,
							orderlet_names=orderlet_names[idx],
							trace_file=trace_file, data_extension=ccd,
							rectification_method=rect_method,
							clip_file=clip_file,
							origin=origin, poly_degree=poly_degree)
				b_lev0_rect = b_lev0_rect and lev0_flat_rect != None
			if b_lev0_rect:
				result = to_fits(lev0_flat_rect, output_lev0_flat_rect)

lev1_list = []

if do_spectral_extraction or do_hk:
	lev0_flat_rect = None
	if do_spectral_extraction:
		# existence of flat and trace files
		output_lev0_flat_rect = output_order_trace + flat_stem + flat_rect + fits_ext
		if exists(output_lev0_flat_rect):
			lev0_flat_rect = kpf0_from_fits(output_lev0_flat_rect, data_type=data_type)

		if not trace_list:
			b_all_traces = True
			for idx in ccd_idx:
				lev0_trace_csv = output_order_trace + flat_stem + '_' + ccd_list[idx] + csv_ext
				trace_list = trace_list + [lev0_trace_csv]
				b_all_traces = b_all_traces and exists(lev0_trace_csv)

	if do_hk:
		hk_dark_data = config.ARGUMENT.hk_dark_fits
		hk_bias_data = config.ARGUMENT.hk_bias_fits
		if hk_dark_data:
			hk_dark_data = kpf0_from_fits(input_hk_data_dir + hk_dark_data, data_type = data_type)
		else:
			hk_dark_data = None

		if hk_bias_data:
			hk_bias_data = kpf0_from_fits(input_hk_data_dir + hk_bias_data, data_type=data_type)
		else:
			hk_bias_data = None

	# loop through each L0
	for input_lev0_file in find_files(lev0_science_pattern):
		# lev0_data is kpf0 associated with input_lev0_file
		lev0_data = kpf0_from_fits(input_lev0_file, data_type=data_type)
		_, short_lev0_file = split(input_lev0_file)
		lev1_stem, lev1_ext = splitext(short_lev0_file)
		output_lev1_file = output_extraction + lev1_stem + lev1_stem_suffix + fits_ext


		# produce level 1 by spectral extraction or hk extraction
		if overwrite or not exists(output_lev1_file):
			b_level1_sp = False
			if do_spectral_extraction and (lev0_flat_rect != None) and b_all_traces:
				b_level1_sp = True
			b_level1_hk = do_hk
			if (b_level1_sp or b_level1_hk) and do_qlp:
				Quicklook(lev0_data, output_qlp, end_of_night_summary)

			if b_level1_sp:
				op_data = None
				for idx in ccd_idx:
					if b_level1_sp:
						ccd = ccd_list[idx]
						order_name = orderlet_names[idx]
						trace_file = trace_list[idx]

						clip_file = None

						op_data = SpectralExtraction(lev0_data, lev0_flat_rect, op_data,
								orderlet_names=order_name,
								orderlets_on_image=order_name,
								total_order_per_ccd=orders_per_ccd,
								start_order=start_order[idx],
								ccd_index = idx,
								rectification_method=rect_method, extraction_method=extract_method,
								clip_file=clip_file, data_extension=ccd, trace_file=trace_file)
						b_level1_sp = b_level1_sp and op_data != None

						# copy wls to the proper extension of lev1 data
						if b_level1_sp and do_sp_wavecopy and  wave_fits[idx] != None and exists(wave_fits[idx]):
							wavecal_data = kpf1_from_fits(wave_fits[idx], data_type=data_type)
							for ext in wave_to_ext[idx]:
								ExtCopy(wavecal_data, ext, ext, to_data_model=op_data)

				if b_level1_sp and op_data != None:
					result = to_fits(op_data, output_lev1_file)
			if b_level1_hk:
				if not exists(output_lev1_file):
					output_data = None
				else:
					output_data = kpf1_from_fits(output_lev1_file, data_type = data_type)

				output_data = CaHKExtraction(lev0_data, hk_trace_table, hk_fiber_list, output_data, output_exts=hk_spec_exts,
						output_wave_exts=hk_wave_exts,
						dark=hk_dark_data, wave_files=hk_wavelength_tables)
				b_level1_hk = b_level1_hk and output_data != None

				if b_level1_hk and output_data != None:
					result = to_fits(output_data, output_lev1_file)


			if b_level1_sp or b_level1_hk:
				lev1_list = lev1_list + [output_lev1_file]
				if do_qlp:
					Quicklook(lev0_data, output_qlp, end_of_night_summary)



if do_rv or do_rv_reweighting:
	rv_star_dir = test_data_dir
	area_def = [[2, 33, 500, -500], [2, 30, 500, -500]]
	if not lev1_list:
		lev1_list = find_files(input_lev1_pattern)

	if do_rv:
		list_socal = None
		selected_lev1_files = SelectObs(lev1_list, selection_ref=list_socal, observation_id=sel_obsid)
	else:
		selected_lev1_files = []

	for input_lev1_file in selected_lev1_files:
		_, short_lev1 = split(input_lev1_file)
		short_lev2 = str_replace(short_lev1, lev1_stem_suffix, lev2_stem_suffix)
		output_lev2_file = output_rv + short_lev2

		if overwrite or not exists(output_lev2_file):
			lev1_data = kpf1_from_fits(input_lev1_file, data_type=data_type)
			rv_init = RadialVelocityInit(start_time="2021-03-01", l1_data=lev1_data, bc_corr_path=bc_path, test_data_path=rv_star_dir)
			obstime = None
			exptime = None

			rv_data = None
			for idx in ccd_idx:
				rv_data = RadialVelocity(lev1_data, rv_init, rv_data,
						data_ext_rv[idx], ccf_ext=ccf_ext_names[idx], rv_ext=rv_ext,
						area_def=area_def[idx], start_seg=area_def[idx][0], end_seg=area_def[idx][1],
						rv_set=idx, ccf_engine='c', obstime=obstime, exptime=exptime)
			result = to_fits(rv_data, output_lev2_file)

		if do_qlp:
			short_lev0 = str_replace(short_lev1, lev1_stem_suffix, "")
			input_lev0_file = input_2d_dir + short_lev0
			lev0_data = kpf0_from_fits(input_lev0_file,data_type=data_type)
			Quicklook(lev0_data, output_qlp, end_of_night_summary)

		# do reweighting on each new L2 for watch mode
		if context.watch and do_rv_reweighting:
			invoke_subrecipe("./recipes/kpf_rvreweighting.recipe")

	# do reweighting on all L2 for non-watch mode
	if not context.watch and do_rv_reweighting:
		invoke_subrecipe("./recipes/kpf_rvreweighting.recipe")
<|MERGE_RESOLUTION|>--- conflicted
+++ resolved
@@ -36,28 +36,7 @@
 
 # do L0->2D conversion for watch mode
 if context.watch and do_l0_to_2d:
-<<<<<<< HEAD
-=======
-        channel_orientation_ref_path_red = KPFPIPE_TEST_DATA + config.WATCHFOR_L0.channel_orientation_ref_path_red
-        channel_orientation_ref_path_green = KPFPIPE_TEST_DATA + config.WATCHFOR_L0.channel_orientation_ref_path_green
-        pl_overscan_reg_red = config.WATCHFOR_L0.pl_overscan_reg_red
-        srl_overscan_reg_red = config.WATCHFOR_L0.srl_overscan_reg_red
-        pl_overscan_reg_green = config.WATCHFOR_L0.pl_overscan_reg_green
-        srl_overscan_reg_green = config.WATCHFOR_L0.srl_overscan_reg_green
-        overscan_method = config.WATCHFOR_L0.overscan_method
-        order = config.WATCHFOR_L0.overscan_order
-        oscan_clip = config.WATCHFOR_L0.overscan_clip
-        lev0_ffi_ext_red = config.WATCHFOR_L0.lev0_ffi_ext_red
-        lev0_ffi_ext_green = config.WATCHFOR_L0.lev0_ffi_ext_green
-        prescan_reg = config.WATCHFOR_L0.prescan_reg
-        gain_key = config.WATCHFOR_L0.gain_keyword
-        masterbias_path = config.WATCHFOR_L0.masterbias_path
-        quicklook = config.WATCHFOR_L0.quicklook
-
-        search_string = config.WATCHFOR_L0.input_dir + context.date_dir + '/*.fits'
-
->>>>>>> 7f0a114c
-        invoke_subrecipe("./recipes/watchfor_kpf_l0.recipe")
+    invoke_subrecipe("./recipes/watchfor_kpf_l0.recipe")
 
 if context.watch:
 	sel_obsid = context.date_dir
