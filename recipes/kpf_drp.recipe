--- conflicted
+++ resolved
@@ -30,13 +30,9 @@
 do_rv_reweighting = config.ARGUMENT.do_rv_reweighting
 do_hk = config.ARGUMENT.do_hk
 do_qlp = config.ARGUMENT.do_qlp
-<<<<<<< HEAD
+do_bk_subtraction = config.ARGUMENT.do_bk_subtraction
 
 # data type of data model, 'KPF' for kpf data.
-=======
-do_bk_subtraction = config.ARGUMENT.do_bk_subtraction
-
->>>>>>> 09b8ecbf
 data_type = config.ARGUMENT.data_type
 # if overwrite the existing data
 overwrite = config.ARGUMENT.overwrite
@@ -48,7 +44,7 @@
 lev0_file_path = ""
 lev1_file_path = ""
 
-# do L0->2D conversion for watch mode
+## do L0->2D conversion for watch mode
 if context.watch and do_l0_to_2d:
     invoke_subrecipe("./recipes/watchfor_kpf_l0.recipe")
 
@@ -115,7 +111,6 @@
 		do_spectral_extraction = False
 		do_rv = False
 		# do_rv_reweighting = True
-##
 
 ## set path to output and input (for 2D, flat and masters) data
 # date dir for 2D, masters input and L1 and L2 output.
@@ -130,9 +125,8 @@
 input_2d_dir = config.ARGUMENT.input_dir_root + date_dir
 input_2d_dir_flat = config.ARGUMENT.input_dir_root + date_dir_flat
 test_data_dir = output_dir + "masters/"
-##
-
-# general purpose variables
+
+## general purpose variables
 ccd_list = config.ARGUMENT.ccd_list
 lev0_stem_suffix = config.ARGUMENT.output_lev0_suffix
 lev1_stem_suffix = config.ARGUMENT.output_lev1_suffix
@@ -149,7 +143,7 @@
 orderlet_names = config.ARGUMENT.orderlet_names
 flat_rect = '_'+rect_method
 
-# full path for wavelength solution sample files for each fiber
+## full path for wavelength solution sample files for each fiber
 wls_list = config.ARGUMENT.wls_fits
 wave_fits = []
 for wls in wls_list:
@@ -170,7 +164,7 @@
 #    output_order_trace: output path => /data/order_trace/<date_dir_flat>/
 lev0_flat_pattern = input_2d_dir_flat + flat_file_pattern + fits_ext
 output_order_trace = output_dir + config.ARGUMENT.output_trace + date_dir_flat
-##
+
 
 ## for spectral extraction: input and output
 #    lev0_science_pattern: if watch mode => a single 2D file, /data/2D/<date_dir>/<a single watched 2D fits>
@@ -194,7 +188,7 @@
 else:
 	output_clip = None
 orders_per_ccd = config.ARGUMENT.orders_per_ccd
-##
+
 
 ## for radial velocity and rv reweighting input and output
 #    input_lev1_pattern: if watch mode => a single L1 file, /data/L1.<a single watched L1 fits>
@@ -216,7 +210,6 @@
 ccf_ext_names = config.ARGUMENT.ccf_ext
 rv_ext = config.ARGUMENT.rv_ext
 
-##
 
 ## for ca_hk input 2D  and output L1, ca_hk trace and wavelength solution tables
 #    input_hk_pattern: for watch mode =>  a single 2D file,
@@ -229,7 +222,7 @@
 #    hk_wavelength_tables: wavelength solution files for each fiber, [/data/masters/<xxx.csv>,...]
 input_hk_pattern = lev0_science_pattern
 
-# path containing ca_hk trace file and wavelength table
+## path containing ca_hk trace file and wavelength table
 input_hk_data_dir = output_dir
 hk_fiber_list = config.ARGUMENT.hk_fiber_list
 hk_spec_exts = config.ARGUMENT.hk_extract_exts
@@ -239,15 +232,12 @@
 hk_wavelength_tables = []
 for hk_w in hk_wavelength_csvs:
 	hk_wavelength_tables = hk_wavelength_tables + [input_hk_data_dir + hk_w]
-##
 
 ## for qlp
 output_qlp =  output_dir + config.ARGUMENT.output_qlp + date_dir
 end_of_night_summary = False
-##
-####
-
-####  process for order trace, spectral extraction and CA-HK, radial velocity, and qlp  ####
+
+####  process for order trace, spectral extraction and CA-HK, radial velocity, and qlp
 ## qlp are invoked at the following processing spots,
 #  - before spectral extraction
 #  - after spectral extraction
@@ -327,7 +317,6 @@
 				b_lev0_rect = b_lev0_rect and lev0_flat_rect != None
 			if b_lev0_rect:
 				result = to_fits(lev0_flat_rect, output_lev0_flat_rect)
-##
 
 ## do spectral extraction including CA-HK extraction
 #  description: do spectrum extraction based on extraction method (summ or optimal) per fiber per ccd and
@@ -483,7 +472,6 @@
 				lev1_list = lev1_list + [output_lev1_file]
 				if do_qlp:
 					Quicklook(lev0_data, output_qlp, end_of_night_summary)
-##
 
 ## do radial velocity or rv reweighting:
 #  description: do radial velocity on the specified extensions of L1 data and produce L2 data.
@@ -507,13 +495,10 @@
 
 if do_rv or do_rv_reweighting:
 	rv_star_dir = test_data_dir
-<<<<<<< HEAD
+
     # L1 area to be processed
-	area_def = [[2, 33, 500, -500], [2, 30, 500, -500]]
-
-=======
 	area_def = [[0, orders_per_ccd[0]-1, 500, -500], [0, orders_per_ccd[1]-1, 500, -500]]
->>>>>>> 09b8ecbf
+
 	if not lev1_list:
 		lev1_list = find_files(input_lev1_pattern)
 
@@ -561,11 +546,5 @@
 
 	# do reweighting on all L2 for non-watch mode
 	if not context.watch and do_rv_reweighting:
-<<<<<<< HEAD
 		invoke_subrecipe("./recipes/kpf_rvreweighting.recipe")
 
-##
-####
-=======
-		invoke_subrecipe("./recipes/kpf_rvreweighting.recipe")
->>>>>>> 09b8ecbf
